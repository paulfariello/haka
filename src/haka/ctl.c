/* This Source Code Form is subject to the terms of the Mozilla Public
 * License, v. 2.0. If a copy of the MPL was not distributed with this
 * file, You can obtain one at http://mozilla.org/MPL/2.0/. */

#include <sys/types.h>
#include <sys/socket.h>
#include <sys/un.h>
#include <unistd.h>
#include <stdlib.h>
#include <stdio.h>
#include <signal.h>

#include <haka/error.h>
#include <haka/thread.h>
#include <haka/log.h>
#include <haka/alert.h>
#include <haka/engine.h>
#include <haka/system.h>
#include <haka/container/list2.h>
#include <haka/luadebug/user.h>
#include <haka/luadebug/debugger.h>
#include <haka/luadebug/interactive.h>

#include "ctl.h"
#include "app.h"
#include "thread.h"
#include "config.h"
#include "ctl_comm.h"


#define MODULE             remote
#define MAX_CLIENT_QUEUE   10
#define MAX_COMMAND_LEN    1024

struct ctl_server_state;

struct ctl_client_state {
	struct list2_elem        list;
	struct ctl_server_state *server;
	int                      fd;
	bool                     thread_created;
	thread_t                 thread;
	void                   (*callback)(void*);
	void                    *data;
};

struct ctl_server_state {
	char                    *socket_file;
	int                      fd;
	thread_t                 thread;
	bool                     thread_created:1;
	bool                     binded:1;
	bool                     created:1;
	volatile bool            exiting;
	mutex_t                  lock;
	struct list2             clients;
};

struct ctl_server_state ctl_server = {0};

enum clt_client_rc {
	CTL_CLIENT_OK,
	CTL_CLIENT_DONE,
	CTL_CLIENT_DUP,
	CTL_CLIENT_THREAD,
};

static enum clt_client_rc ctl_client_process_command(struct ctl_client_state *state, const char *command);

static void ctl_client_cleanup(struct ctl_client_state *state)
{
	struct ctl_server_state *server_state = state->server;

	thread_setcancelstate(false);
	mutex_lock(&server_state->lock);

	if (state->fd >= 0) {
		close(state->fd);
		state->fd = -1;
	}

	if (list2_elem_check(&state->list)) {
		list2_erase(&state->list);
	}

	free(state);

	mutex_unlock(&server_state->lock);
	thread_setcancelstate(true);
}

static void *ctl_client_process_thread(void *param)
{
	struct ctl_client_state *state = (struct ctl_client_state *)param;
	sigset_t set;

	/* Block all signal to let the main thread handle them */
	sigfillset(&set);
	if (!thread_sigmask(SIG_BLOCK, &set, NULL)) {
<<<<<<< HEAD
		LOG_ERROR(MODULE, clear_error());
=======
		messagef(HAKA_LOG_ERROR, MODULE, "%s", clear_error());
>>>>>>> 7098ed5c
		ctl_client_cleanup(state);
		return NULL;
	}

	if (!thread_setcanceltype(THREAD_CANCEL_ASYNCHRONOUS)) {
<<<<<<< HEAD
		LOG_ERROR(MODULE, clear_error());
=======
		messagef(HAKA_LOG_ERROR, MODULE, "%s", clear_error());
>>>>>>> 7098ed5c
		ctl_client_cleanup(state);
		return NULL;
	}

	state->thread_created = true;

	state->callback(state->data);

	ctl_client_cleanup(state);
	return NULL;
}

UNUSED static bool ctl_start_client_thread(struct ctl_client_state *state, void (*func)(void*), void *data)
{
	state->callback = func;
	state->data = data;

	if (!thread_create(&state->thread, ctl_client_process_thread, state)) {
<<<<<<< HEAD
		LOG_DEBUG(MODULE, "failed to create thread: %s", clear_error(errno));
=======
		messagef(HAKA_LOG_DEBUG, MODULE, "failed to create thread: %s", clear_error());
>>>>>>> 7098ed5c
		return false;
	}

	return true;
}

static enum clt_client_rc ctl_client_process(struct ctl_client_state *state)
{
	enum clt_client_rc rc;
	char *command = ctl_recv_chars(state->fd, NULL);

	if (!command) {
		const char *error = clear_error();
		if (strcmp(error, "end of file") != 0) {
			LOG_ERROR(MODULE, "cannot read from ctl socket: %s", error);
		}
		return CTL_CLIENT_DONE;
	}

	rc = ctl_client_process_command(state, command);
	free(command);

	return rc;
}

static void ctl_server_cleanup(struct ctl_server_state *state, bool cancel_thread)
{
	if (state && state->created) {
		void *ret;

		mutex_lock(&state->lock);

		state->created = false;
		state->exiting = true;

		if (state->thread_created) {
			list2_iter iter, end;

			if (cancel_thread) {
				thread_cancel(state->thread);

				mutex_unlock(&state->lock);
				thread_join(state->thread, &ret);
				mutex_lock(&state->lock);
			}

			iter = list2_begin(&state->clients);
			end = list2_end(&state->clients);
			while (iter != end) {
				struct ctl_client_state *client = list2_get(iter, struct ctl_client_state, list);
				if (client->thread_created) {
					const thread_t client_thread = client->thread;
					thread_cancel(client_thread);

					mutex_unlock(&state->lock);
					thread_join(client_thread, &ret);
					mutex_lock(&state->lock);

					iter = list2_next(iter);
				}
				else {
					iter = list2_erase(iter);
					ctl_client_cleanup(client);
				}
			}
		}

		if (state->fd >= 0) {
			close(state->fd);
			state->fd = -1;
		}

		if (state->binded) {
			if (remove(state->socket_file)) {
				LOG_ERROR(MODULE, "cannot remove socket file: %s", errno_error(errno));
			}

			state->binded = false;
		}

		mutex_unlock(&state->lock);

		mutex_destroy(&state->lock);
	}
}

static bool ctl_server_init(struct ctl_server_state *state, const char *socket_file)
{
	struct sockaddr_un addr;
	socklen_t len;
	int err;

	state->socket_file = strdup(socket_file);
	if (!state->socket_file) {
		LOG_FATAL(MODULE, "memory error");
		return false;
	}

	mutex_init(&state->lock, true);

	list2_init(&state->clients);

	/* Create the socket */
	if ((state->fd = socket(AF_UNIX, SOCK_STREAM, 0)) < 0) {
		LOG_FATAL(MODULE, "cannot create ctl server socket: %s", errno_error(errno));
		return false;
	}

	bzero((char *)&addr, sizeof(addr));
	addr.sun_family = AF_UNIX;
	strcpy(addr.sun_path, state->socket_file);

	len = strlen(addr.sun_path) + sizeof(addr.sun_family);

	err = bind(state->fd, (struct sockaddr *)&addr, len);
	if (err && errno == EADDRINUSE) {
		if (unlink(state->socket_file)) {
			LOG_FATAL(MODULE, "cannot remove ctl server socket: %s", errno_error(errno));
			ctl_server_cleanup(&ctl_server, true);
			return false;
		}

		err = bind(state->fd, (struct sockaddr *)&addr, len);
	}

	if (err) {
		LOG_FATAL(MODULE, "cannot bind ctl server socket: %s", errno_error(errno));
		ctl_server_cleanup(&ctl_server, true);
		return false;
	}

	state->binded = true;
	state->created = true;

	return true;
}

static void ctl_server_accept(struct ctl_server_state *state, fd_set *listfds, int *maxfd)
{
	struct sockaddr_un addr;
	socklen_t len = sizeof(addr);
	int fd;
	struct ctl_client_state *client = NULL;

	thread_testcancel();

	fd = accept(state->fd, (struct sockaddr *)&addr, &len);
	if (fd < 0) {
		LOG_DEBUG(MODULE, "failed to accept ctl connection: %s", errno_error(errno));
		return;
	}

	thread_setcancelstate(false);

	client = malloc(sizeof(struct ctl_client_state));
	if (!client) {
		thread_setcancelstate(true);
		LOG_ERROR(MODULE, "memmory error");
		return;
	}

	list2_elem_init(&client->list);
	client->server = state;
	client->fd = fd;
	client->thread_created = false;

	mutex_lock(&state->lock);
	list2_insert(list2_end(&state->clients), &client->list);
	mutex_unlock(&state->lock);

	thread_setcancelstate(true);

	FD_SET(client->fd, listfds);
	if (client->fd > *maxfd) *maxfd = client->fd;
}

static void ctl_server_handle_commands(struct ctl_server_state *state, fd_set *readfds, fd_set *listfds)
{
	list2_iter iter = list2_begin(&state->clients);
	list2_iter end = list2_end(&state->clients);
	while (iter != end) {
		struct ctl_client_state *client = list2_get(iter, struct ctl_client_state, list);

		if (FD_ISSET(client->fd, readfds)) {
			enum clt_client_rc rc = ctl_client_process(client);

			if (rc == CTL_CLIENT_OK) {
				iter = list2_next(iter);
			}
			else {
				FD_CLR(client->fd, listfds);

				if (rc == CTL_CLIENT_DUP) client->fd = -1;

				if (rc != CTL_CLIENT_THREAD) {
					iter = list2_erase(iter);
					ctl_client_cleanup(client);
				}
				else {
					iter = list2_next(iter);
				}
			}
		}
		else {
			iter = list2_next(iter);
		}
	}
}

static void *ctl_server_coreloop(void *param)
{
	struct ctl_server_state *state = (struct ctl_server_state *)param;
	sigset_t set;
	fd_set listfds, readfds;
	int maxfd, rc;

	/* Block all signal to let the main thread handle them */
	sigfillset(&set);
	if (!thread_sigmask(SIG_BLOCK, &set, NULL)) {
<<<<<<< HEAD
		LOG_FATAL(core, clear_error());
=======
		messagef(HAKA_LOG_FATAL, "core", "%s", clear_error());
>>>>>>> 7098ed5c
		return NULL;
	}

	state->thread_created = true;

	FD_ZERO(&listfds);
	FD_SET(state->fd, &listfds);
	maxfd = state->fd;

	while (!state->exiting) {
		readfds = listfds;
		rc = select(maxfd+1, &readfds, NULL, NULL, NULL);

		if (rc < 0) {
			LOG_FATAL(MODULE, "failed to handle ctl connection (closing ctl socket): %s", errno_error(errno));
			break;
		}
		else if (rc > 0) {
			if (FD_ISSET(state->fd, &readfds)) {
				ctl_server_accept(state, &listfds, &maxfd);
				rc--;
			}

			if (rc > 0) {
				ctl_server_handle_commands(state, &readfds, &listfds);
			}
		}
	}

	ctl_server_cleanup(state, false);

	return NULL;
}

bool prepare_ctl_server(const char *ctl_socket_file)
{
	return ctl_server_init(&ctl_server, ctl_socket_file);
}

bool start_ctl_server()
{
	if (listen(ctl_server.fd, MAX_CLIENT_QUEUE)) {
		LOG_FATAL(MODULE, "failed to listen on ctl socket: %s", errno_error(errno));
		ctl_server_cleanup(&ctl_server, true);
		return false;
	}

	/* Start the processing thread */
	if (!thread_create(&ctl_server.thread, ctl_server_coreloop, &ctl_server)) {
		LOG_FATAL(MODULE, "%s", clear_error());
		ctl_server_cleanup(&ctl_server, true);
		return false;
	}

	return true;
}

void stop_ctl_server()
{
	ctl_server_cleanup(&ctl_server, true);
}


/*
 * Command code
 */

int redirect_message(int fd, mutex_t *mutex, log_level level,
		const char *module, const char *message)
{
	if (fd > 0) {
		mutex_lock(mutex);

		if (!ctl_send_int(fd, level) ||
			!ctl_send_chars(fd, module, -1) ||
			!ctl_send_chars(fd, message, -1)) {
			mutex_unlock(mutex);
			clear_error();
			return false;
		}

		mutex_unlock(mutex);
	}
	return true;
}

struct redirect_logger {
	struct logger    logger;
	int              fd;
	mutex_t          mutex;
};

int redirect_logger_message(struct logger *_logger, log_level level, const char *module, const char *message)
{
	struct redirect_logger *logger = (struct redirect_logger *)_logger;
	if (!redirect_message(logger->fd, &logger->mutex, level, module, message)) {
		logger->logger.mark_for_remove = true;
	}
	return 1;
}

void redirect_logger_destroy(struct logger *_logger)
{
	struct redirect_logger *logger = (struct redirect_logger *)_logger;
	if (logger->fd > 0) {
		close(logger->fd);
	}
	mutex_destroy(&logger->mutex);
	free(logger);
}

struct redirect_logger *redirect_logger_create(d)
{
	struct redirect_logger *logger = malloc(sizeof(struct redirect_logger));
	if (!logger) {
		error("memory error");
		return NULL;
	}

	list_init(&logger->logger);
	logger->logger.message = redirect_logger_message;
	logger->logger.destroy = redirect_logger_destroy;
	logger->logger.mark_for_remove = false;
	logger->fd = -1;
	mutex_init(&logger->mutex, false);

	return logger;
}

struct redirect_alerter {
	struct alerter   alerter;
	int              fd;
	mutex_t          mutex;
};

bool redirect_alerter_alert(struct alerter *_alerter, uint64 id, const struct time *time, const struct alert *alert)
{
	struct redirect_alerter *alerter = (struct redirect_alerter *)_alerter;
	if (!redirect_message(alerter->fd, &alerter->mutex, HAKA_LOG_INFO, "alert",
			alert_tostring(id, time, alert, "", "\n\t", false))) {
		alerter->alerter.mark_for_remove = true;
	}
	return true;
}

bool redirect_alerter_update(struct alerter *_alerter, uint64 id, const struct time *time, const struct alert *alert)
{
	struct redirect_alerter *alerter = (struct redirect_alerter *)_alerter;
	if (!redirect_message(alerter->fd, &alerter->mutex, HAKA_LOG_INFO, "alert",
			alert_tostring(id, time, alert, "update ", "\n\t", false))) {
		alerter->alerter.mark_for_remove = true;
	}
	return true;
}

void redirect_alerter_destroy(struct alerter *_alerter)
{
	struct redirect_alerter *alerter = (struct redirect_alerter *)_alerter;
	if (alerter->fd > 0) {
		close(alerter->fd);
	}
	mutex_destroy(&alerter->mutex);
	free(alerter);
}

struct redirect_alerter *redirect_alerter_create(d)
{
	struct redirect_alerter *alerter = malloc(sizeof(struct redirect_alerter));
	if (!alerter) {
		error("memory error");
		return NULL;
	}

	list_init(&alerter->alerter);
	alerter->alerter.alert = redirect_alerter_alert;
	alerter->alerter.update = redirect_alerter_update;
	alerter->alerter.destroy = redirect_alerter_destroy;
	alerter->alerter.mark_for_remove = false;
	alerter->fd = -1;
	mutex_init(&alerter->mutex, false);

	return alerter;
}

static enum clt_client_rc ctl_client_process_command(struct ctl_client_state *state, const char *command)
{
	if (strcmp(command, "STATUS") == 0) {
		ctl_send_status(state->fd, 0, NULL);
		return CTL_CLIENT_OK;
	}
	else if (strcmp(command, "STOP") == 0) {
		ctl_send_status(state->fd, 0, NULL);
		haka_exit();
		return CTL_CLIENT_DONE;
	}
	else if (strcmp(command, "LOGS") == 0) {
		struct redirect_logger *logger = redirect_logger_create(state->fd);
		struct redirect_alerter *alerter = redirect_alerter_create(state->fd);
		if (!logger || !alerter) {
			ctl_send_status(state->fd, -1, clear_error());
			if (logger) logger->logger.destroy(&logger->logger);
			if (alerter) alerter->alerter.destroy(&alerter->alerter);
			return CTL_CLIENT_OK;
		}

		if (!add_logger(&logger->logger) ||
		    !add_alerter(&alerter->alerter)) {
			ctl_send_status(state->fd, -1, clear_error());
			logger->logger.destroy(&logger->logger);
			alerter->alerter.destroy(&alerter->alerter);
			return CTL_CLIENT_OK;
		}

		ctl_send_status(state->fd, 0, NULL);
		logger->fd = state->fd;
		alerter->fd = state->fd;
		return CTL_CLIENT_DUP;
	}
	else if (strcmp(command, "LOGLEVEL") == 0) {
		char *level = ctl_recv_chars(state->fd, NULL);
		if (check_error()) {
<<<<<<< HEAD
			LOG_ERROR(MODULE, clear_error());
=======
			messagef(HAKA_LOG_ERROR, MODULE, "%s", clear_error());
>>>>>>> 7098ed5c
			return CTL_CLIENT_DONE;
		}

		LOG_INFO(MODULE, "setting log level to %s", level);

		if (!setup_loglevel(level)) {
			const char *err = clear_error();
			LOG_ERROR(MODULE, "%s", err);
			ctl_send_status(state->fd, -1, err);
		}
		else {
			ctl_send_status(state->fd, 0, NULL);
		}
		return CTL_CLIENT_OK;
	}
	else if (strcmp(command, "DEBUG") == 0) {
		struct luadebug_user *remote_user = luadebug_user_remote(state->fd);
		if (!remote_user) {
			ctl_send_status(state->fd, -1, clear_error());
			return CTL_CLIENT_OK;
		}

		ctl_send_status(state->fd, 0, NULL);

		luadebug_debugger_user(remote_user);
		luadebug_user_release(&remote_user);

		thread_pool_attachdebugger(get_thread_pool());
		return CTL_CLIENT_DUP;
	}
	else if (strcmp(command, "INTERACTIVE") == 0) {
		struct luadebug_user *remote_user = luadebug_user_remote(state->fd);
		if (!remote_user) {
			ctl_send_status(state->fd, -1, clear_error());
			return CTL_CLIENT_OK;
		}

		ctl_send_status(state->fd, 0, NULL);

		luadebug_interactive_user(remote_user);
		luadebug_user_release(&remote_user);
		return CTL_CLIENT_DUP;
	}
	else if (strcmp(command, "EXECUTE") == 0) {
		int thread = ctl_recv_int(state->fd);
		if (check_error()) {
			return CTL_CLIENT_DONE;
		}

		size_t len;
		char *code = ctl_recv_chars(state->fd, &len);
		if (!code) {
			return CTL_CLIENT_DONE;
		}

		/* Run on the first thread when the thread id is 'any' */
		if (thread == -2) thread = 0;

		if (thread == -1) {
			int i;
			struct engine_thread *engine_thread;
			for (i=0;; ++i) {
				char *result;
				size_t size = len;

				engine_thread = engine_thread_byid(i);
				if (!engine_thread) break;

				result = engine_thread_raw_lua_remote_launch(engine_thread, code, &size);
				if (check_error()) {
					ctl_send_status(state->fd, -1, clear_error());
					free(code);
					return CTL_CLIENT_OK;
				}

				if (result) {
					ctl_send_status(state->fd, 1, NULL);
					ctl_send_chars(state->fd, result, size);
					free(result);
				}
			}

			ctl_send_status(state->fd, 0, NULL);
		}
		else {
			struct engine_thread *engine_thread = engine_thread_byid(thread);
			if (!engine_thread) {
				ctl_send_status(state->fd, -1, clear_error());
				free(code);
				return CTL_CLIENT_OK;
			}

			char *result = engine_thread_raw_lua_remote_launch(engine_thread, code, &len);
			if (check_error()) {
				ctl_send_status(state->fd, -1, clear_error());
				free(code);
				return CTL_CLIENT_OK;
			}

			if (result) {
				ctl_send_status(state->fd, 1, NULL);
				ctl_send_chars(state->fd, result, len);
				free(result);
			}

			ctl_send_status(state->fd, 0, NULL);
		}

		free(code);
		return CTL_CLIENT_OK;
	}
	else {
		if (strlen(command) > 0) {
			LOG_ERROR(MODULE, "invalid ctl command '%s'", command);
			ctl_send_status(state->fd, -1, NULL);
		}
		return CTL_CLIENT_DONE;
	}
}<|MERGE_RESOLUTION|>--- conflicted
+++ resolved
@@ -97,21 +97,13 @@
 	/* Block all signal to let the main thread handle them */
 	sigfillset(&set);
 	if (!thread_sigmask(SIG_BLOCK, &set, NULL)) {
-<<<<<<< HEAD
-		LOG_ERROR(MODULE, clear_error());
-=======
-		messagef(HAKA_LOG_ERROR, MODULE, "%s", clear_error());
->>>>>>> 7098ed5c
+		LOG_ERROR(MODULE, "%s", clear_error());
 		ctl_client_cleanup(state);
 		return NULL;
 	}
 
 	if (!thread_setcanceltype(THREAD_CANCEL_ASYNCHRONOUS)) {
-<<<<<<< HEAD
-		LOG_ERROR(MODULE, clear_error());
-=======
-		messagef(HAKA_LOG_ERROR, MODULE, "%s", clear_error());
->>>>>>> 7098ed5c
+		LOG_ERROR(MODULE, "%s", clear_error());
 		ctl_client_cleanup(state);
 		return NULL;
 	}
@@ -130,11 +122,7 @@
 	state->data = data;
 
 	if (!thread_create(&state->thread, ctl_client_process_thread, state)) {
-<<<<<<< HEAD
-		LOG_DEBUG(MODULE, "failed to create thread: %s", clear_error(errno));
-=======
-		messagef(HAKA_LOG_DEBUG, MODULE, "failed to create thread: %s", clear_error());
->>>>>>> 7098ed5c
+		LOG_DEBUG(MODULE, "failed to create thread: %s", clear_error());
 		return false;
 	}
 
@@ -354,11 +342,7 @@
 	/* Block all signal to let the main thread handle them */
 	sigfillset(&set);
 	if (!thread_sigmask(SIG_BLOCK, &set, NULL)) {
-<<<<<<< HEAD
-		LOG_FATAL(core, clear_error());
-=======
-		messagef(HAKA_LOG_FATAL, "core", "%s", clear_error());
->>>>>>> 7098ed5c
+		LOG_FATAL(core, "%s", clear_error());
 		return NULL;
 	}
 
@@ -580,11 +564,7 @@
 	else if (strcmp(command, "LOGLEVEL") == 0) {
 		char *level = ctl_recv_chars(state->fd, NULL);
 		if (check_error()) {
-<<<<<<< HEAD
-			LOG_ERROR(MODULE, clear_error());
-=======
-			messagef(HAKA_LOG_ERROR, MODULE, "%s", clear_error());
->>>>>>> 7098ed5c
+			LOG_ERROR(MODULE, "%s", clear_error());
 			return CTL_CLIENT_DONE;
 		}
 
