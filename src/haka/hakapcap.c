--- conflicted
+++ resolved
@@ -92,11 +92,7 @@
 
 		case 'l':
 			if (!setup_loglevel(optarg)) {
-<<<<<<< HEAD
-				LOG_FATAL(core, clear_error());
-=======
-				messagef(HAKA_LOG_FATAL, "core", "%s", clear_error());
->>>>>>> 7098ed5c
+				LOG_FATAL(core, "%s", clear_error());
 				clean_exit();
 				exit(1);
 			}
