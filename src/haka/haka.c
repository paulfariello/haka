/* This Source Code Form is subject to the terms of the Mozilla Public
 * License, v. 2.0. If a copy of the MPL was not distributed with this
 * file, You can obtain one at http://mozilla.org/MPL/2.0/. */

#include <sys/types.h>
#include <sys/stat.h>
#include <sys/wait.h>
#include <fcntl.h>
#include <stdlib.h>
#include <stdio.h>
#include <unistd.h>
#include <string.h>
#include <assert.h>
#include <getopt.h>
#include <signal.h>

#include <haka/error.h>
#include <haka/alert.h>
#include <haka/alert_module.h>
#include <haka/version.h>
#include <haka/lua/state.h>
#include <haka/luadebug/debugger.h>
#include <haka/luadebug/interactive.h>
#include <haka/luadebug/user.h>
#include <haka/container/vector.h>

#include "app.h"
#include "thread.h"
#include "ctl.h"
#include "config.h"


#define HAKA_CONFIG "/etc/haka/haka.conf"


static void usage(FILE *output, const char *program)
{
	fprintf(stdout, "Usage: %s [options]\n", program);
}

static void help(const char *program)
{
	usage(stdout, program);

	fprintf(stdout, "Options:\n");
	fprintf(stdout, "\t-h,--help:               Display this information\n");
	fprintf(stdout, "\t--version:               Display version information\n");
	fprintf(stdout, "\t-c,--config <conf>:      Load a specific configuration file\n"
			"\t                           (default: " HAKA_CONFIG ")\n");
	fprintf(stdout, "\t-r,--rule <rule>:        Override the rule configuration file\n");
	fprintf(stdout, "\t-d,--debug:              Display debug output\n");
#ifdef HAKA_DEBUG
	fprintf(stdout, "\t                   (Repeat twice for trace output)\n");
#endif
	fprintf(stdout, "\t--opt <section>:<key>[=<value>]:\n");
	fprintf(stdout, "\t                          Override configuration parameter\n");
	fprintf(stdout, "\t-l,--loglevel <level>:    Set the log level\n");
	fprintf(stdout, "\t                            (debug, info, warning, error or fatal)\n");
	fprintf(stdout, "\t--debug-lua:              Activate lua debugging (and keep haka in foreground)\n");
	fprintf(stdout, "\t--dump-dissector-graph:   Dump dissector internals (grammar and state machine) in file <name>.dot\n");
	fprintf(stdout, "\t--no-daemon:              Do no run in the background\n");
	fprintf(stdout, "\t--pid-file <pid-file>     Full path to pid file\n"
			"\t                            (default: " HAKA_PID_FILE ")\n");
	fprintf(stdout, "\t--ctl-file <ctl-file>     Full path to socket control file\n"
			"\t                            (default: " HAKA_CTL_SOCKET_FILE ")\n");
}

static bool  daemonize = true;
static char *config = NULL;
static bool  lua_debugger = false;
static bool  dissector_graph = false;
static char *pid_file_path = NULL;
static char *ctl_file_path = NULL;

struct config_override {
	char *key;
	char *value;
};

void free_config_override(void *_elem) {
	struct config_override *elem = (struct config_override *)_elem;
	free(elem->key);
	free(elem->value);
}

static struct vector config_overrides = VECTOR_INIT(struct config_override, free_config_override);

static void add_override(const char *key, const char *value)
{
	struct config_override *override = vector_push(&config_overrides, struct config_override);
	if (!override) {
		LOG_FATAL(core, "memory error");
		exit(2);
	}

	override->key = strdup(key);
	override->value = strdup(value);
	if (!override->key || !override->value) {
		LOG_FATAL(core, "memory error");
		clean_exit();
		exit(2);
	}
}

static int parse_cmdline(int *argc, char ***argv)
{
	int c;
	int index = 0;
#ifdef HAKA_DEBUG
	int debug_count = 0;
#endif

	static struct option long_options[] = {
		{ "version",              no_argument,       0, 'v' },
		{ "help",                 no_argument,       0, 'h' },
		{ "config",               required_argument, 0, 'c' },
		{ "debug",                no_argument,       0, 'd' },
		{ "loglevel",             required_argument, 0, 'l' },
		{ "debug-lua",            no_argument,       0, 'L' },
		{ "dump-dissector-graph", no_argument,       0, 'G' },
		{ "no-daemon",            no_argument,       0, 'D' },
		{ "opt",                  required_argument, 0, 'o' },
		{ "rule",                 required_argument, 0, 'r' },
		{ "pid-file",             required_argument, 0, 'P' },
		{ "ctl-file",             required_argument, 0, 'S' },
		{ 0,                      0,                 0, 0 }
	};

	while ((c = getopt_long(*argc, *argv, "dl:hc:r:P:S:", long_options, &index)) != -1) {
		switch (c) {
		case 'd':
#ifdef HAKA_DEBUG
			if (debug_count++ > 0) {
				add_override("log:level", "trace");
				break;
			}
#endif
			add_override("log:level", "debug");
			break;

		case 'l':
			add_override("log:level", optarg);
			break;

		case 'h':
			help((*argv)[0]);
			return 0;

		case 'v':
			printf("version %s, arch %s, %s\n", HAKA_VERSION, HAKA_ARCH, HAKA_LUA);
			printf("API version %d\n", HAKA_API_VERSION);
			return 0;

		case 'D':
			daemonize = false;
			break;

		case 'c':
			config = strdup(optarg);
			if (!config) {
				LOG_FATAL(core, "memory error");
				clean_exit();
				exit(2);
			}
			break;

		case 'r':
			add_override("general:configuration", optarg);
			break;

		case 'L':
			lua_debugger = true;
			daemonize = false;
			break;

		case 'G':
			dissector_graph = true;
			break;

		case 'o':
			{
				char *value = strchr(optarg, '=');
				if (value) {
					*value = '\0';
					++value;
				}
				add_override(optarg, value);
			}
			break;

		case 'P':
			pid_file_path = strdup(optarg);
			if (!pid_file_path) {
				LOG_FATAL(core, "memory error");
				clean_exit();
				exit(2);
			}
			break;

		case 'S':
			ctl_file_path = strdup(optarg);
			if (!ctl_file_path) {
				LOG_FATAL(core, "memory error");
				clean_exit();
				exit(2);
			}
			break;

		default:
			usage(stderr, (*argv)[0]);
			return 2;
		}
	}

	if (optind != *argc) {
		usage(stderr, (*argv)[0]);
		return 2;
	}

	if (!config) {
		config = strdup(HAKA_CONFIG);
		if (!config) {
			LOG_FATAL(core, "memory error");
			clean_exit();
			exit(2);
		}
	}

	if (!pid_file_path) {
		pid_file_path = strdup(HAKA_PID_FILE);
		if (!pid_file_path) {
			LOG_FATAL(core, "memory error");
			clean_exit();
			exit(2);
		}
	}

	if (!ctl_file_path) {
		ctl_file_path = strdup(HAKA_CTL_SOCKET_FILE);
		if (!ctl_file_path) {
			LOG_FATAL(core, "memory error");
			clean_exit();
			exit(2);
		}
	}

	*argc -= optind;
	*argv += optind;
	return -1;
}

int read_configuration(const char *file)
{
	struct parameters *config = parameters_open(file);
	if (check_error()) {
<<<<<<< HEAD
		LOG_FATAL(core, clear_error());
=======
		messagef(HAKA_LOG_FATAL, "core", "%s", clear_error());
>>>>>>> 7098ed5c
		return 2;
	}

	/* Apply configuration overrides */
	{
		int i;
		const int size = vector_count(&config_overrides);
		for (i=0; i<size; ++i) {
			struct config_override *override = vector_get(&config_overrides, struct config_override, i);
			if (override->value) {
				parameters_set_string(config, override->key, override->value);
			}
			else {
				parameters_set_boolean(config, override->key, true);
			}
		}

		vector_destroy(&config_overrides);
	}

	/* Thread count */
	{
		const int thread_count = parameters_get_integer(config, "general:thread", -1);
		if (thread_count > 0) {
			thread_set_packet_capture_cpu_count(thread_count);
		}
	}

	/* Log level */
	{
		const char *_level = parameters_get_string(config, "log:level", "info");
		if (_level) {
			char *level = strdup(_level);
			if (!level) {
				LOG_FATAL(core, "memory error");
				clean_exit();
				exit(1);
			}

			if (!setup_loglevel(level)) {
<<<<<<< HEAD
				LOG_FATAL(core, clear_error());
=======
				messagef(HAKA_LOG_FATAL, "core", "%s", clear_error());
>>>>>>> 7098ed5c
				clean_exit();
				exit(1);
			}

			free(level);
		}

	}

	/* Logging module */
	{
		const char *module;

		parameters_open_section(config, "log");
		module = parameters_get_string(config, "module", NULL);
		if (module) {
			struct logger *logger;

			struct module *logger_module = module_load(module, config);
			if (!logger_module) {
				LOG_FATAL(core, "cannot load logging module: %s", clear_error());
				clean_exit();
				return 1;
			}

			logger = log_module_logger(logger_module, config);
			if (!logger) {
				LOG_FATAL(core, "cannot initialize logging module: %s", clear_error());
				module_release(logger_module);
				clean_exit();
				return 1;
			}

			if (!add_logger(logger)) {
				LOG_FATAL(core, "cannot install logging module: %s", clear_error());
				logger->destroy(logger);
				module_release(logger_module);
				clean_exit();
				return 1;
			}

			module_release(logger_module);
		}
	}

	/* Alert module */
	{
		const char *module;

		parameters_open_section(config, "alert");
		module = parameters_get_string(config, "module", NULL);
		if (module) {
			struct alerter *alerter;

			struct module *alerter_module = module_load(module, config);
			if (!alerter_module) {
				LOG_FATAL(core, "cannot load alert module: %s", clear_error());
				clean_exit();
				return 1;
			}

			alerter = alert_module_alerter(alerter_module, config);
			if (!alerter) {
				LOG_FATAL(core, "cannot initialize alert module: %s", clear_error());
				module_release(alerter_module);
				clean_exit();
				return 1;
			}

			if (!add_alerter(alerter)) {
				LOG_FATAL(core, "cannot install alert module: %s", clear_error());
				alerter->destroy(alerter);
				module_release(alerter_module);
				clean_exit();
				return 1;
			}

			module_release(alerter_module);
		}

		if (!daemonize && parameters_get_boolean(config, "alert_on_stdout", true)) {
			/* Also print alert to stdout */
			/* Load file alerter */
			struct module *module = NULL;
			struct alerter *alerter = NULL;
			struct parameters *args = parameters_create();

			parameters_set_string(args, "format", "pretty");

			module = module_load("alert/file", NULL);
			if (!module) {
				LOG_FATAL(core, "cannot load default alert module: %s", clear_error());
				clean_exit();
				return 1;
			}

			alerter = alert_module_alerter(module, args);
			add_alerter(alerter);
			module_release(module);
		}
	}

	/* Packet module */
	{
		const char *module;

		parameters_open_section(config, "packet");
		module = parameters_get_string(config, "module", NULL);
		if (module) {
			struct module *packet = module_load(module, config);
			if (!packet) {
				LOG_FATAL(core, "cannot load packet module: %s", clear_error());
				clean_exit();
				return 1;
			}

			set_packet_module(packet);
			module_release(packet);
		}
		else {
			LOG_FATAL(core, "no packet module specified");
			clean_exit();
			return 1;
		}
	}

	/* Other options */
	parameters_open_section(config, "general");

	{
		const char *configuration = parameters_get_string(config, "configuration", NULL);
		if (!configuration) {
			LOG_FATAL(core, "no configuration specified");
			clean_exit();
			return 1;
		}
		else {
			set_configuration_script(configuration);
		}
	}

	parameters_free(config);

	return -1;
}

static bool haka_started = false;

void clean_exit()
{
	stop_ctl_server();

	if (haka_started) {
		unlink(pid_file_path);
	}

	vector_destroy(&config_overrides);

	basic_clean_exit();
}

bool check_running_haka()
{
	pid_t pid;
	FILE *pid_file = fopen(pid_file_path, "r");
	if (!pid_file) {
		return false;
	}

	if (fscanf(pid_file, "%i", &pid) != 1) {
		LOG_WARNING(core, "malformed pid file");
		return false;
	}

	if (kill(pid, 0) || errno == ESRCH) {
		return false;
	}

	LOG_FATAL(core, "an instance of haka is already running");
	return true;
}

static void terminate()
{
	_exit(2);
}

static void terminate_ok()
{
	_exit(0);
}

int main(int argc, char *argv[])
{
	int ret;
	FILE *pid_file = NULL;
	pid_t parent = getpid();

	initialize();

	ret = parse_cmdline(&argc, &argv);
	if (ret >= 0) {
		free(config);
		free(pid_file_path);
		free(ctl_file_path);
		clean_exit();
		return ret;
	}

	if (check_running_haka()) {
		clean_exit();
		return 5;
	}

	ret = read_configuration(config);
	free(config);
	if (ret >= 0) {
		clean_exit();
		return ret;
	}

	haka_started = true;

	ret = prepare_ctl_server(ctl_file_path);
	free(ctl_file_path);
	if (!ret) {
		clean_exit();
		return 2;
	}

	{
		struct luadebug_user *user = luadebug_user_readline();
		if (!user) {
			LOG_FATAL(core, "cannot create readline handler");
			clean_exit();
			return 2;
		}

		luadebug_debugger_user(user);
		luadebug_interactive_user(user);
		luadebug_user_release(&user);
	}

	if (daemonize) {
		pid_t child;

		child = fork();
		if (child == -1) {
			LOG_FATAL(core, "failed to daemonize");
			clean_exit();
			return 1;
		}

		if (child != 0) {
			int status;

			signal(SIGTERM, terminate);
			signal(SIGINT, terminate);
			signal(SIGQUIT, terminate);
			signal(SIGHUP, terminate_ok);

			wait(&status);
			_exit(2);
		}
	}

	prepare(-1, lua_debugger, dissector_graph);

	pid_file = fopen(pid_file_path, "w");
	if (!pid_file) {
		LOG_FATAL(core, "cannot create pid file");
		clean_exit();
		return 1;
	}

	if (!start_ctl_server()) {
		clean_exit();
		return 2;
	}

	{
		const pid_t pid = getpid();
		fprintf(pid_file, "%i\n", pid);
		fclose(pid_file);
		pid_file = NULL;
	}

	if (daemonize) {
		luadebug_debugger_user(NULL);
		luadebug_interactive_user(NULL);

		LOG_INFO(core, "switch to background");

		{
			const int nullfd = open("/dev/null", O_RDWR);
			if (nullfd == -1) {
				LOG_FATAL(core, "failed to daemonize");
				fclose(pid_file);
				clean_exit();
				return 1;
			}

			dup2(nullfd, STDOUT_FILENO);
			dup2(nullfd, STDERR_FILENO);
			dup2(nullfd, STDIN_FILENO);

			enable_stdout_logging(false);
		}

		kill(parent, SIGHUP);
	}

	start();

	LOG_INFO(core, "stopping haka");

	clean_exit();
	return 0;
}<|MERGE_RESOLUTION|>--- conflicted
+++ resolved
@@ -253,11 +253,7 @@
 {
 	struct parameters *config = parameters_open(file);
 	if (check_error()) {
-<<<<<<< HEAD
-		LOG_FATAL(core, clear_error());
-=======
-		messagef(HAKA_LOG_FATAL, "core", "%s", clear_error());
->>>>>>> 7098ed5c
+		LOG_FATAL(core, "%s", clear_error());
 		return 2;
 	}
 
@@ -298,11 +294,7 @@
 			}
 
 			if (!setup_loglevel(level)) {
-<<<<<<< HEAD
-				LOG_FATAL(core, clear_error());
-=======
-				messagef(HAKA_LOG_FATAL, "core", "%s", clear_error());
->>>>>>> 7098ed5c
+				LOG_FATAL(core, "%s", clear_error());
 				clean_exit();
 				exit(1);
 			}
