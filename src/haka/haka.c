--- conflicted
+++ resolved
@@ -279,11 +279,7 @@
 		return false;
 	}
 
-<<<<<<< HEAD
-	if (kill(pid, 0) == -1 && errno == ESRCH) {
-=======
 	if (kill(pid, 0) || errno == ESRCH) {
->>>>>>> a05f2e13
 		return false;
 	}
 
