--- conflicted
+++ resolved
@@ -18,11 +18,8 @@
 
 static struct thread_pool *thread_states;
 static char *configuration_file;
-<<<<<<< HEAD
+static int ret_rc = 0;
 extern void packet_set_mode(enum packet_mode mode);
-=======
-static int ret_rc = 0;
->>>>>>> a05f2e13
 
 
 void basic_clean_exit()
