/* This Source Code Form is subject to the terms of the Mozilla Public
 * License, v. 2.0. If a copy of the MPL was not distributed with this
 * file, You can obtain one at http://mozilla.org/MPL/2.0/. */

#include <stdio.h>
#include <stdlib.h>
#include <stdarg.h>

#include <haka/colors.h>
#include <haka/log.h>
#include <haka/error.h>
#include <haka/luadebug/user.h>

#include "commands.h"
#include "ctl_comm.h"


static int check_status(int fd, const char *format, ...)
{
	if (ctl_recv_status(fd) == -1) {
		const char *err = clear_error();
		if (!err) err = "failed!";

		printf(": %s%s%s", c(RED, use_colors), err, c(CLEAR, use_colors));
		printf("\r[%sFAIL%s]\n", c(RED, use_colors), c(CLEAR, use_colors));
		return COMMAND_FAILED;
	}
	else {
		if (format) {
			va_list ap;

			va_start(ap, format);
			vprintf(format, ap);
			va_end(ap);
		}
		printf("\r[ %sok%s ]\n", c(GREEN, use_colors), c(CLEAR, use_colors));
		return COMMAND_SUCCESS;
	}
}


/*
 * status
 */

static int run_status(int fd, int argc, char *argv[])
{
	return COMMAND_SUCCESS;
}

struct command command_status = {
	"status",
	"status:             Show haka status",
	0,
	run_status
};

/*
 * stop
 */

static int run_stop(int fd, int argc, char *argv[])
{
	printf("[....] stopping haka");
	fflush(stdout);

	if (!ctl_send_chars(fd, "STOP", -1)) {
		printf("\r[%sFAIL%s]\n", c(RED, use_colors), c(CLEAR, use_colors));
		return COMMAND_FAILED;
	}

	return check_status(fd, NULL);
}

struct command command_stop = {
	"stop",
	"stop:               Stop haka",
	0,
	run_stop
};


/*
 * logs
 */

static bool display_log_line(int fd)
{
	log_level level;
	char *module, *msg;

	level = ctl_recv_int(fd);
	if (check_error()) {
		return false;
	}

	module = ctl_recv_chars(fd, NULL);
	if (!module) {
		return false;
	}

	msg = ctl_recv_chars(fd, NULL);
	if (!msg) {
		return false;
	}

	stdout_message(level, module, msg);

	/* Force a fflush in case with are redirected to a file */
	fflush(stdout);

	free(module);
	free(msg);

	return true;
}

static int run_logs(int fd, int argc, char *argv[])
{
	printf("[....] requesting logs");
	fflush(stdout);

	if (!ctl_send_chars(fd, "LOGS", -1)) {
		printf("\r[%sFAIL%s]\n", c(RED, use_colors), c(CLEAR, use_colors));
		return COMMAND_FAILED;
	}

	if (check_status(fd, NULL) == COMMAND_SUCCESS) {
		fflush(stdout);

		while (display_log_line(fd));

		return COMMAND_SUCCESS;
	}
	else {
		return COMMAND_FAILED;
	}
}

struct command command_logs = {
	"logs",
	"logs:               Show haka logs in realtime",
	0,
	run_logs
};


/*
 * log level
 */

static int run_loglevel(int fd, int argc, char *argv[])
{
	printf("[....] changing log level");
	fflush(stdout);

	if ((!ctl_send_chars(fd,"LOGLEVEL", -1)) || (!ctl_send_chars(fd, argv[0], -1))) {
		printf("\r[%sFAIL%s]\n", c(RED, use_colors), c(CLEAR, use_colors));
		return COMMAND_FAILED;
	}

	return check_status(fd, ": log level set to %s", argv[0]);
}

struct command command_loglevel = {
	"loglevel",
	"loglevel <level>:   Change haka logging level",
	1,
	run_loglevel
};


/*
 * debug
 */

static int run_remote(int fd, const char *command)
{
	fflush(stdout);

	if (!ctl_send_chars(fd, command, -1)) {
		printf("\r[%sFAIL%s]\n", c(RED, use_colors), c(CLEAR, use_colors));
		return COMMAND_FAILED;
	}

	struct luadebug_user *readline_user = luadebug_user_readline();
	if (!readline_user) {
		printf(": %s", clear_error());
		printf("\r[%sFAIL%s]\n", c(RED, use_colors), c(CLEAR, use_colors));
	}

	if (check_status(fd, NULL) == COMMAND_SUCCESS) {
		luadebug_user_remote_server(fd, readline_user);
		if (check_error()) {
<<<<<<< HEAD
			LOG_FATAL(core, clear_error());
=======
			messagef(HAKA_LOG_FATAL, "debug", "%s", clear_error());
>>>>>>> 7098ed5c
			return COMMAND_FAILED;
		}
		return COMMAND_SUCCESS;
	}
	else {
		return COMMAND_FAILED;
	}
}

static int run_debug(int fd, int argc, char *argv[])
{
	printf("[....] attaching remote debugger");
	return run_remote(fd, "DEBUG");
}

struct command command_debug = {
	"debug",
	"debug:              Attach a remote lua debugger to haka",
	0,
	run_debug
};


/*
 * interactive
 */

static int run_interactive(int fd, int argc, char *argv[])
{
	printf("[....] attaching interactive session");
	return run_remote(fd, "INTERACTIVE");
}

struct command command_interactive = {
	"interactive",
	"interactive:        Attach an interactive session to haka",
	0,
	run_interactive
};<|MERGE_RESOLUTION|>--- conflicted
+++ resolved
@@ -192,11 +192,7 @@
 	if (check_status(fd, NULL) == COMMAND_SUCCESS) {
 		luadebug_user_remote_server(fd, readline_user);
 		if (check_error()) {
-<<<<<<< HEAD
-			LOG_FATAL(core, clear_error());
-=======
-			messagef(HAKA_LOG_FATAL, "debug", "%s", clear_error());
->>>>>>> 7098ed5c
+			LOG_FATAL(core, "%s", clear_error());
 			return COMMAND_FAILED;
 		}
 		return COMMAND_SUCCESS;
