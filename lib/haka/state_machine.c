/* This Source Code Form is subject to the terms of the Mozilla Public
 * License, v. 2.0. If a copy of the MPL was not distributed with this
 * file, You can obtain one at http://mozilla.org/MPL/2.0/. */

#include <stdlib.h>
#include <assert.h>
#include <string.h>

#include <haka/log.h>
#include <haka/error.h>
#include <haka/timer.h>
#include <haka/packet.h>
#include <haka/state_machine.h>
#include <haka/container/vector.h>


#define MODULE    states


/*
 * Types
 */

enum transition_type {
	TRANSITION_NONE = 0,
	TRANSITION_FAIL,
	TRANSITION_TIMEOUT,
	TRANSITION_ENTER,
	TRANSITION_LEAVE,
	TRANSITION_INIT,
	TRANSITION_FINISH
};

struct transition {
	enum transition_type    type;
	struct time             timeout;
	struct transition_data *callback;
};

struct state {
	struct list             list;
	char                   *name;
	struct transition       fail;
	struct transition       enter;
	struct transition       leave;
	struct transition       init;
	struct transition       finish;
	struct vector           timeouts;
};

struct state_machine {
	char                   *name;
	bool                    compiled;
	struct state           *states;
	struct state           *initial;
};

struct state_machine_instance {
	struct state_machine         *state_machine;
	struct state                 *current;
	struct state_machine_context *context;
	struct vector                 timers;
	int                           used_timer;
	bool                          in_transition:1;
	bool                          finished:1;
	bool                          failed:1;
	bool                          in_failure:1;
};

struct timeout_data {
	struct timer                  *timer;
	struct state_machine_instance *instance;
	int                            timer_index;
};


/*
 * State
 */

static void transition_destroy(void *_transition)
{
	struct transition *transition = (struct transition *)_transition;
	if (transition->callback) {
		transition->callback->destroy(transition->callback);
	}
}

static void state_destroy(struct state *state)
{
	vector_destroy(&state->timeouts);
	transition_destroy(&state->fail);
	transition_destroy(&state->enter);
	transition_destroy(&state->leave);
	transition_destroy(&state->init);
	transition_destroy(&state->finish);
	free(state->name);
	free(state);
}

static bool state_compile(struct state *state)
{
	vector_reserve(&state->timeouts, vector_count(&state->timeouts));
	if (check_error()) {
		return false;
	}
	return true;
}

struct state *state_machine_create_state(struct state_machine *state_machine, const char *name)
{
	struct state *state = malloc(sizeof(struct state));
	if (!state) {
		error("memory error");
		return NULL;
	}

	list_init(state);

	if (name) {
		state->name = strdup(name);
		if (!state->name) {
			error("memory error");
			free(state);
			return NULL;
		}
	}
	else {
		state->name = NULL;
	}

	state->fail.type = TRANSITION_NONE;
	state->fail.callback = NULL;
	state->enter.type = TRANSITION_NONE;
	state->enter.callback = NULL;
	state->leave.type = TRANSITION_NONE;
	state->leave.callback = NULL;
	state->init.type = TRANSITION_NONE;
	state->init.callback = NULL;
	state->finish.type = TRANSITION_NONE;
	state->finish.callback = NULL;
	vector_create(&state->timeouts, struct transition, transition_destroy);

	list_insert_before(state, NULL, &state_machine->states, NULL);

	return state;
}

bool state_add_timeout_transition(struct state *state, struct time *timeout, struct transition_data *data)
{
	struct transition *trans = vector_push(&state->timeouts, struct transition);
	trans->type = TRANSITION_TIMEOUT;
	trans->timeout = *timeout;
	trans->callback = data;
	assert(data->callback);
	return true;
}

bool state_set_fail_transition(struct state *state, struct transition_data *data)
{
	state->fail.type = TRANSITION_FAIL;
	state->fail.callback = data;
	assert(data->callback);
	return true;
}

bool state_set_enter_transition(struct state *state, struct transition_data *data)
{
	state->enter.type = TRANSITION_ENTER;
	state->enter.callback = data;
	assert(data->callback);
	return true;
}

bool state_set_leave_transition(struct state *state, struct transition_data *data)
{
	state->leave.type = TRANSITION_LEAVE;
	state->leave.callback = data;
	assert(data->callback);
	return true;
}

bool state_set_init_transition(struct state *state, struct transition_data *data)
{
	state->init.type = TRANSITION_INIT;
	state->init.callback = data;
	assert(data->callback);
	return true;
}

bool state_set_finish_transition(struct state *state, struct transition_data *data)
{
	state->finish.type = TRANSITION_FINISH;
	state->finish.callback = data;
	assert(data->callback);
	return true;
}

static struct state _state_machine_fail_state = {
	name: "FAI",
	fail: {0},
	enter: {0},
	leave: {0},
	init: {0},
	finish: {0},
	timeouts: VECTOR_INIT(struct transition, transition_destroy)
};
struct state * const state_machine_fail_state = &_state_machine_fail_state;

static struct state _state_machine_finish_state = {
	name: "FINISH",
	fail: {0},
	enter: {0},
	leave: {0},
	init: {0},
	finish: {0},
	timeouts: VECTOR_INIT(struct transition, transition_destroy)
};
struct state * const state_machine_finish_state = &_state_machine_finish_state;

const char *state_name(struct state *state)
{
	return state->name;
}


/*
 * State machine
 */

struct state_machine *state_machine_create(const char *name)
{
	struct state_machine *machine;

	assert(name);

	machine = malloc(sizeof(struct state_machine));
	if (!machine) {
		error("memory error");
		return NULL;
	}

	machine->name = strdup(name);
	if (!machine->name) {
		error("memory error");
		free(machine);
		return NULL;
	}

	machine->compiled = false;
	machine->initial = NULL;
	machine->states = NULL;

	return machine;
}

void state_machine_destroy(struct state_machine *machine)
{
	struct state *iter = machine->states;
	while (iter) {
		struct state *current = iter;
		iter = list_next(iter);
		state_destroy(current);
	}

	free(machine->name);
	free(machine);
}

bool state_machine_compile(struct state_machine *machine)
{
	if (!machine->compiled) {
		struct state *iter = machine->states;
		while (iter) {
			if (!state_compile(iter)) {
				return false;
			}

			iter = list_next(iter);
		}

		if (!machine->initial) {
			error("%s: no initial state", machine->name);
			return false;
		}

		machine->compiled = true;
	}
	return true;
}

bool state_machine_set_initial(struct state_machine *machine, struct state *initial)
{
	machine->initial = initial;
	return true;
}


/*
 * State machine instance
 */

void timeout_data_destroy(void *_elem)
{
	struct timeout_data *elem = (struct timeout_data *)_elem;
	timer_destroy(elem->timer);
}

static bool have_transition(struct state_machine_instance *instance, struct transition *trans)
{
	return trans->callback && trans->callback->callback;
}

static struct state *do_transition(struct state_machine_instance *instance, struct transition *trans)
{
	assert(trans->callback && trans->callback->callback);
	return trans->callback->callback(instance, trans->callback);
}

static struct state *state_machine_leave_state(struct state_machine_instance *instance)
{
	struct state *newstate = NULL;

	if (instance->current) {
		int i;
		for (i=0; i<instance->used_timer; ++i) {
			struct timeout_data *t = vector_get(&instance->timers, struct timeout_data, i);
			assert(t);
			timer_stop(t->timer);
		}

		if (have_transition(instance, &instance->current->leave)) {
			LOG_DEBUG(MODULE, "%s: leave transition on state '%s'",
					instance->state_machine->name, instance->current->name);

			newstate = do_transition(instance, &instance->current->leave);
		}

		instance->current = NULL;
	}
	return newstate;
}

static void transition_timeout(int count, void *_data)
{
	struct transition *trans;
	struct timeout_data *data = (struct timeout_data *)_data;
	assert(data);
	assert(data->timer_index < data->instance->used_timer);

	if (!data->instance->in_transition) {
		struct state *newstate;
		assert(data->instance->current);

		trans = vector_get(&data->instance->current->timeouts, struct transition, data->timer_index);
		assert(trans);

		LOG_DEBUG(MODULE, "%s: timeout trigger on state '%s'",
				data->instance->state_machine->name, data->instance->current->name);

		newstate = do_transition(data->instance, trans);
		if (newstate) {
			state_machine_instance_update(data->instance, newstate);
		}
	}
}

static void state_machine_enter_state(struct state_machine_instance *instance, struct state *state)
{
	const bool was_in_transition = instance->in_transition;
	instance->in_transition = true;

	{
		struct state *newstate = state_machine_leave_state(instance);
		if (newstate) {
			state_machine_instance_update(instance, newstate);
			instance->in_transition = was_in_transition;
			return;
		}

		if (state) {
			const int count = vector_count(&state->timeouts);

			instance->current = state;

			if (have_transition(instance, &instance->current->enter)) {
				LOG_DEBUG(MODULE, "%s: enter transition on state '%s'",
					instance->state_machine->name, instance->current->name);

				newstate = do_transition(instance, &instance->current->enter);
				if (newstate) {
					state_machine_instance_update(instance, newstate);
					instance->in_transition = was_in_transition;
					return;
				}
			}

			/* Create missing timers */
			{
				const int tcount = vector_count(&instance->timers);
				int i;

				if (count > tcount) {
					vector_reserve(&instance->timers, count);
				}

				for (i=tcount; i<count; ++i) {
					struct timeout_data *timer = vector_push(&instance->timers, struct timeout_data);
					if (!timer) {
<<<<<<< HEAD
						LOG_ERROR(MODULE, clear_error());
=======
						messagef(HAKA_LOG_ERROR, MODULE, "%s", clear_error());
>>>>>>> 7098ed5c
						state_machine_leave_state(instance);
						return;
					}

					timer->instance = instance;
					timer->timer_index = i;

					timer->timer = time_realm_timer(&network_time, transition_timeout, timer);
					if (!timer->timer) {
						vector_pop(&instance->timers);
						assert(check_error());
<<<<<<< HEAD
						LOG_ERROR(MODULE, clear_error());
=======
						messagef(HAKA_LOG_ERROR, MODULE, "%s", clear_error());
>>>>>>> 7098ed5c
						state_machine_leave_state(instance);
						return;
					}
				}
			}

			instance->used_timer = count;

			/* Start timers */
			{
				int i;
				for (i=0; i<count; ++i) {
					struct timeout_data *timer = vector_get(&instance->timers, struct timeout_data, i);
					struct transition *trans = vector_get(&state->timeouts, struct transition, i);

					assert(trans);
					assert(trans->type == TRANSITION_TIMEOUT);

					timer_repeat(timer->timer, &trans->timeout);
				}
			}

		}
	}

	instance->in_transition = was_in_transition;
}

struct state_machine_instance *state_machine_instance(struct state_machine *state_machine,
		struct state_machine_context *context)
{
	struct state_machine_instance *instance = malloc(sizeof(struct state_machine_instance));
	if (!instance) {
		error("memory error");
		return NULL;
	}

	instance->state_machine = state_machine;
	instance->current = NULL;
	instance->context = context;
	vector_create(&instance->timers, struct timeout_data, timeout_data_destroy);
	instance->used_timer = 0;
	instance->in_transition = false;
	instance->finished = false;
	instance->failed = false;
	instance->in_failure = false;

	LOG_DEBUG(MODULE, "%s: initial state '%s'",
			instance->state_machine->name, state_machine->initial->name);

	return instance;
}

void state_machine_instance_init(struct state_machine_instance *instance)
{
	assert(!instance->current);

	state_machine_enter_state(instance, instance->state_machine->initial);
	instance->finished = false;
	instance->failed = false;
	instance->in_failure = false;

	if (have_transition(instance, &instance->current->init)) {
		LOG_DEBUG(MODULE, "%s: init transition on state '%s'",
				instance->state_machine->name, instance->current->name);

		do_transition(instance, &instance->current->init);
	}
}

void state_machine_instance_finish(struct state_machine_instance *instance)
{
	if (instance->finished) {
		error("state machine instance has finished");
		return;
	}

	if (instance->current) {
		struct state *current = instance->current;

		state_machine_leave_state(instance);

		LOG_DEBUG(MODULE, "%s: finish from state '%s'",
				instance->state_machine->name, current->name);

		if (have_transition(instance, &current->finish)) {
			LOG_DEBUG(MODULE, "%s: finish transition on state '%s'",
					instance->state_machine->name, current->name);

			do_transition(instance, &current->finish);
		}
	}

	instance->finished = true;
}

void state_machine_instance_destroy(struct state_machine_instance *instance)
{
	if (!instance->finished) {
		state_machine_instance_finish(instance);
	}

	if (instance->context) {
		instance->context->destroy(instance->context);
	}

	vector_destroy(&instance->timers);
	free(instance);
}

void state_machine_instance_update(struct state_machine_instance *instance, struct state *newstate)
{
	assert(newstate);

	if (instance->finished) {
		error("state machine instance has finished");
		return;
	}

	if (newstate == state_machine_fail_state) {
		state_machine_instance_fail(instance);
	}
	else if (newstate == state_machine_finish_state) {
		state_machine_instance_finish(instance);
	}
	else {
		if (instance->current) {
			LOG_DEBUG(MODULE, "%s: transition from state '%s' to state '%s'",
					instance->state_machine->name, instance->current->name, newstate->name);
		}
		else {
			LOG_DEBUG(MODULE, "%s: transition to state '%s'",
					instance->state_machine->name, newstate->name);
		}

		state_machine_enter_state(instance, newstate);
	}
}

static void _state_machine_instance_transition(struct state_machine_instance *instance,
		struct transition *trans, const char *type, bool allow_state_change)
{
	struct state *newstate;

	if (instance->current) {
		if (trans->callback) {
			if (trans->callback->callback) {
				LOG_DEBUG(MODULE, "%s: %s transition on state '%s'",
						instance->state_machine->name, type, instance->current->name);

				newstate = trans->callback->callback(instance, trans->callback);
				if (newstate && allow_state_change) {
					state_machine_instance_update(instance, newstate);
				}
			}
		}
	}
}

void state_machine_instance_fail(struct state_machine_instance *instance)
{
	if (instance->in_failure) {
		return;
	}

	if (instance->finished) {
		error("state machine instance has finished");
		return;
	}

	instance->failed = true;
	instance->in_failure = true;

	_state_machine_instance_transition(instance, &instance->current->fail, "fail", false);
	state_machine_instance_finish(instance);

	instance->in_failure = false;
}

struct state_machine *state_machine_instance_get(struct state_machine_instance *instance)
{
	return instance->state_machine;
}

struct state_machine_context *state_machine_instance_context(struct state_machine_instance *instance)
{
	return instance->context;
}

struct state *state_machine_instance_state(struct state_machine_instance *instance)
{
	return instance->current;
}

bool state_machine_instance_isfinished(struct state_machine_instance *instance)
{
	return instance->finished;
}

bool state_machine_instance_isfailed(struct state_machine_instance *instance)
{
	return instance->failed;
}<|MERGE_RESOLUTION|>--- conflicted
+++ resolved
@@ -407,11 +407,7 @@
 				for (i=tcount; i<count; ++i) {
 					struct timeout_data *timer = vector_push(&instance->timers, struct timeout_data);
 					if (!timer) {
-<<<<<<< HEAD
-						LOG_ERROR(MODULE, clear_error());
-=======
-						messagef(HAKA_LOG_ERROR, MODULE, "%s", clear_error());
->>>>>>> 7098ed5c
+						LOG_ERROR(MODULE, "%s", clear_error());
 						state_machine_leave_state(instance);
 						return;
 					}
@@ -423,11 +419,7 @@
 					if (!timer->timer) {
 						vector_pop(&instance->timers);
 						assert(check_error());
-<<<<<<< HEAD
-						LOG_ERROR(MODULE, clear_error());
-=======
-						messagef(HAKA_LOG_ERROR, MODULE, "%s", clear_error());
->>>>>>> 7098ed5c
+						LOG_ERROR(MODULE, "%s", clear_error());
 						state_machine_leave_state(instance);
 						return;
 					}
