--- conflicted
+++ resolved
@@ -25,12 +25,9 @@
 	timer.c
 	state_machine.c
 	vbuffer.c
-<<<<<<< HEAD
 	vbuffer_data.c
 	vbuffer_stream.c
-=======
 	regexp_module.c
->>>>>>> 34405df5
 	container/list.c
 	container/list2.c
 	container/vector.c
