
#include <stdlib.h>
#include <stdio.h>
#include <stdarg.h>
#include <assert.h>
#include <unistd.h>
#include <string.h>

#include <haka/alert.h>
#include <haka/error.h>
#include <haka/log.h>
#include <haka/alert_module.h>
#include <haka/container/list.h>


static struct alerter *alerters = NULL;
static local_storage_t alert_string_key;
static atomic64_t alert_id;
static rwlock_t alert_module_lock = RWLOCK_INIT;
static bool alert_to_stdout = true;

#define BUFFER_SIZE    2048

static void alert_string_delete(void *value)
{
	free(value);
}

INIT static void _alert_init()
{
	UNUSED bool ret;

	ret = local_storage_init(&alert_string_key, alert_string_delete);
	assert(ret);

	atomic64_init(&alert_id, 0);
}

FINI static void _alert_fini()
{
	remove_all_alerter();
	atomic64_destroy(&alert_id);

	{
		wchar_t *buffer = local_storage_get(&alert_string_key);
		if (buffer) {
			alert_string_delete(buffer);
		}
	}
}

bool add_alerter(struct alerter *alerter)
{
	assert(alerter);

	rwlock_writelock(&alert_module_lock);
	list_insert_before(alerter, alerters, &alerters, NULL);
	rwlock_unlock(&alert_module_lock);

	return true;
}

static void cleanup_alerter(struct alerter *alerter, struct alerter **head)
{
	rwlock_writelock(&alert_module_lock);
	list_remove(alerter, head, NULL);
	rwlock_unlock(&alert_module_lock);

	alerter->destroy(alerter);
}

bool remove_alerter(struct alerter *alerter)
{
	struct alerter *module_to_release = NULL;
	struct alerter *iter;

	assert(alerter);

	{
		rwlock_readlock(&alert_module_lock);

		for (iter=alerters; iter; iter = list_next(iter)) {
			if (iter == alerter) {
				module_to_release = iter;
				break;
			}
		}

		rwlock_unlock(&alert_module_lock);
	}

	if (!iter) {
		error(L"Alert module is not registered");
		return false;
	}

	if (module_to_release) {
		cleanup_alerter(alerter, &alerters);
	}

	return true;
}

void remove_all_alerter()
{
	struct alerter *alerter = NULL;

	{
		rwlock_writelock(&alert_module_lock);
		alerter = alerters;
		alerters = NULL;
		rwlock_unlock(&alert_module_lock);
	}


	while (alerter) {
		struct alerter *current = alerter;
		alerter = list_next(alerter);

		cleanup_alerter(current, NULL);
	}
}

static void alert_remove_pass()
{
	struct alerter *iter;

	rwlock_readlock(&alert_module_lock);
	for (iter=alerters; iter; iter = list_next(iter)) {
		if (iter->mark_for_remove) {
			rwlock_unlock(&alert_module_lock);
			remove_alerter(iter);
			rwlock_readlock(&alert_module_lock);
		}
	}
	rwlock_unlock(&alert_module_lock);
}

uint64 alert(const struct alert *alert)
{
	const uint64 id = atomic64_inc(&alert_id);
	struct alerter *iter;
<<<<<<< HEAD
	bool remove_pass;
	struct time time;

	time_gettimestamp(&time);
=======
	bool remove_pass = false;
	const time_us time = time_gettimestamp();
>>>>>>> cb05ffaa

	if (alert_to_stdout) {
		stdout_message(HAKA_LOG_INFO, L"alert", alert_tostring(id, &time, alert, "", "\n\t"));
	}

	rwlock_readlock(&alert_module_lock);
	for (iter=alerters; iter; iter = list_next(iter)) {
<<<<<<< HEAD
		iter->alert(iter, id, &time, alert);
		remove_pass &= iter->mark_for_remove;
=======
		iter->alert(iter, id, time, alert);
		remove_pass |= iter->mark_for_remove;
>>>>>>> cb05ffaa
	}
	rwlock_unlock(&alert_module_lock);

	if (remove_pass) alert_remove_pass();

	return id;
}

bool alert_update(uint64 id, const struct alert *alert)
{
	bool remove_pass = false;
	struct alerter *iter;
	struct time time;

	time_gettimestamp(&time);

	if (alert_to_stdout) {
		stdout_message(HAKA_LOG_INFO, L"alert", alert_tostring(id, &time, alert, "update ", "\n\t"));
	}

	rwlock_readlock(&alert_module_lock);
	for (iter=alerters; iter; iter = list_next(iter)) {
<<<<<<< HEAD
		iter->update(iter, id, &time, alert);
		remove_pass &= iter->mark_for_remove;
=======
		iter->update(iter, id, time, alert);
		remove_pass |= iter->mark_for_remove;
>>>>>>> cb05ffaa
	}
	rwlock_unlock(&alert_module_lock);

	if (remove_pass) alert_remove_pass();

	return id;
}

static wchar_t *alert_string_context()
{
	wchar_t *context = (wchar_t *)local_storage_get(&alert_string_key);
	if (!context) {
		context = malloc(sizeof(wchar_t)*BUFFER_SIZE);
		assert(context);

		local_storage_set(&alert_string_key, context);
	}
	return context;
}

static const char *str_alert_level[HAKA_ALERT_LEVEL_LAST] = {
	"",
	"low",
	"medium",
	"high",
	"",
};

static const char *alert_level_to_str(alert_level level)
{
	assert(level >= 0 && level < HAKA_ALERT_LEVEL_LAST);
	return str_alert_level[level];
}

static const char *str_alert_completion[HAKA_ALERT_COMPLETION_LAST] = {
	"",
	"failed",
	"successful",
};

static const char *alert_completion_to_str(alert_completion completion)
{
	assert(completion >= 0 && completion < HAKA_ALERT_COMPLETION_LAST);
	return str_alert_completion[completion];
}

static const char *str_alert_node_type[HAKA_ALERT_NODE_LAST] = {
	"address",
	"service",
};

static const char *alert_node_to_str(alert_node_type type)
{
	assert(type >= 0 && type < HAKA_ALERT_NODE_LAST);
	return str_alert_node_type[type];
}

static void alert_string_append(wchar_t **buffer, size_t *len, wchar_t *format, ...)
{
	int count;
	va_list ap;
	va_start(ap, format);
	count = vswprintf(*buffer, *len, format, ap);
	*buffer += count;
	*len -= count;
	va_end(ap);
}

static void alert_stringlist_append(wchar_t **buffer, size_t *len, wchar_t **array)
{
	if (array) {
		wchar_t **iter;
		for (iter = array; *iter; ++iter) {
			if (iter != array)
				alert_string_append(buffer, len, L",");
			alert_string_append(buffer, len, L" %ls", *iter);
		}
	}
}

static void alert_array_append(wchar_t **buffer, size_t *len, wchar_t **array)
{
	alert_string_append(buffer, len, L"{");
	alert_stringlist_append(buffer, len, array);
	alert_string_append(buffer, len, L" }");
}

static void alert_nodes_append(wchar_t **buffer, size_t *len, struct alert_node **array, const char *indent)
{
	struct alert_node **iter;
	alert_string_append(buffer, len, L"{");
	for (iter = array; *iter; ++iter) {
		alert_string_append(buffer, len, L"%s\t%s:", indent, alert_node_to_str((*iter)->type));
		alert_stringlist_append(buffer, len, (*iter)->list);
	}
	alert_string_append(buffer, len, L"%s}", indent);
}

const wchar_t *alert_tostring(uint64 id, const struct time *time, const struct alert *alert, const char *header, const char *indent)
{
	wchar_t *buffer = alert_string_context();
	wchar_t *iter = buffer;
	size_t len = BUFFER_SIZE;

	alert_string_append(&iter, &len, L"%sid = %llu", header, id);

	{
		char timestr[TIME_BUFSIZE];
		time_tostring(time, timestr, TIME_BUFSIZE);
		alert_string_append(&iter, &len, L"%stime = %s", indent, timestr);
	}

	if (time_isvalid(&alert->start_time)) {
		char timestr[TIME_BUFSIZE];
		time_tostring(&alert->start_time, timestr, TIME_BUFSIZE);
		alert_string_append(&iter, &len, L"%sstart time = %s", indent, timestr);
	}

	if (time_isvalid(&alert->end_time)) {
		char timestr[TIME_BUFSIZE];
		time_tostring(&alert->end_time, timestr, TIME_BUFSIZE);
		alert_string_append(&iter, &len, L"%send time = %s", indent, timestr);
	}

	if (alert->severity > HAKA_ALERT_LEVEL_NONE && alert->severity < HAKA_ALERT_NUMERIC) {
		alert_string_append(&iter, &len, L"%sseverity = %s", indent,
				alert_level_to_str(alert->severity));
	}

	if (alert->confidence > HAKA_ALERT_LEVEL_NONE) {
		if (alert->confidence == HAKA_ALERT_NUMERIC) {
			alert_string_append(&iter, &len, L"%sconfidence = %g", indent,
					alert->confidence_num);
		}
		else {
			alert_string_append(&iter, &len, L"%sconfidence = %s", indent,
					alert_level_to_str(alert->confidence));
		}
	}

	if (alert->completion > HAKA_ALERT_COMPLETION_NONE) {
		alert_string_append(&iter, &len, L"%scompletion = %s", indent,
				alert_completion_to_str(alert->completion));
	}

	if (alert->description)
		alert_string_append(&iter, &len, L"%sdescription = %ls", indent, alert->description);

	if (alert->method_description || alert->method_ref) {
		alert_string_append(&iter, &len, L"%smethod = {", indent);

		if (alert->method_description) {
			alert_string_append(&iter, &len, L"%s\tdescription = %ls", indent,
					alert->method_description);
		}

		if (alert->method_ref) {
			alert_string_append(&iter, &len, L"%s\tref = ", indent);
			alert_array_append(&iter, &len, alert->method_ref);
		}

		alert_string_append(&iter, &len, L"%s}", indent);
	}

	if (alert->sources) {
		alert_string_append(&iter, &len, L"%ssources = ", indent);
		alert_nodes_append(&iter, &len, alert->sources, indent);
	}

	if (alert->targets) {
		alert_string_append(&iter, &len, L"%stargets = ", indent);
		alert_nodes_append(&iter, &len, alert->targets, indent);
	}

	if (alert->alert_ref_count && alert->alert_ref) {
		int i;
		alert_string_append(&iter, &len, L"%srefs = {", indent);
		for (i=0; i<alert->alert_ref_count; ++i) {
			if (i != 0)
				alert_string_append(&iter, &len, L",");
			alert_string_append(&iter, &len, L" %llu", alert->alert_ref[i]);
		}
		alert_string_append(&iter, &len, L" }");
	}


	return buffer;
}

void enable_stdout_alert(bool enable)
{
	alert_to_stdout = enable;
}<|MERGE_RESOLUTION|>--- conflicted
+++ resolved
@@ -140,15 +140,10 @@
 {
 	const uint64 id = atomic64_inc(&alert_id);
 	struct alerter *iter;
-<<<<<<< HEAD
-	bool remove_pass;
+	bool remove_pass = false;
 	struct time time;
 
 	time_gettimestamp(&time);
-=======
-	bool remove_pass = false;
-	const time_us time = time_gettimestamp();
->>>>>>> cb05ffaa
 
 	if (alert_to_stdout) {
 		stdout_message(HAKA_LOG_INFO, L"alert", alert_tostring(id, &time, alert, "", "\n\t"));
@@ -156,13 +151,8 @@
 
 	rwlock_readlock(&alert_module_lock);
 	for (iter=alerters; iter; iter = list_next(iter)) {
-<<<<<<< HEAD
 		iter->alert(iter, id, &time, alert);
-		remove_pass &= iter->mark_for_remove;
-=======
-		iter->alert(iter, id, time, alert);
 		remove_pass |= iter->mark_for_remove;
->>>>>>> cb05ffaa
 	}
 	rwlock_unlock(&alert_module_lock);
 
@@ -185,13 +175,8 @@
 
 	rwlock_readlock(&alert_module_lock);
 	for (iter=alerters; iter; iter = list_next(iter)) {
-<<<<<<< HEAD
 		iter->update(iter, id, &time, alert);
-		remove_pass &= iter->mark_for_remove;
-=======
-		iter->update(iter, id, time, alert);
 		remove_pass |= iter->mark_for_remove;
->>>>>>> cb05ffaa
 	}
 	rwlock_unlock(&alert_module_lock);
 
